--- conflicted
+++ resolved
@@ -36,13 +36,8 @@
     "fs-extra": "^9.0.0",
     "glob": "^7.1.6",
     "handlebars": "^4.7.6",
-<<<<<<< HEAD
     "highlight.js": "^10.0.0",
-    "markdown-it": "^10.0.0",
-=======
-    "highlight.js": "^9.18.1",
     "markdown-it": "^11.0.0",
->>>>>>> 51d226b5
     "nunjucks": "^3.2.1",
     "resolve": "^1.16.0",
     "twig": "^1.15.1",
