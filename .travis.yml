--- conflicted
+++ resolved
@@ -1,17 +1,10 @@
-<<<<<<< HEAD
 # Configuration options are documented at:
 # http://docs.travis-ci.com/user/languages/javascript-with-nodejs/
-=======
 sudo: false
->>>>>>> ba8b5dcb
 language: node_js
 node_js:
   - '0.12'
   - '4.0'
   - '4.1'
-<<<<<<< HEAD
   - '5.0'
-script: npm test && npm run-script report-coverage
-=======
-  - '5.0'
->>>>>>> ba8b5dcb
+script: npm test && npm run-script report-coverage